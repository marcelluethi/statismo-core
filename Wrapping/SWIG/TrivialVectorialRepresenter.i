--- conflicted
+++ resolved
@@ -56,15 +56,9 @@
 	typedef statismo::ScalarType ValueType;
 
 	 %newobject Create; 
-<<<<<<< HEAD
  	 static TrivialVectorialRepresenter* Create(unsigned );
  	 
  private:
  	TrivialVectorialRepresenter(unsigned);
-=======
- 	 static TrivialVectorialRepresenter* Create();
 
- private:
-	 TrivialVectorialRepresenter();
->>>>>>> deadf500
 };